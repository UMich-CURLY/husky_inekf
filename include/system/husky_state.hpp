#pragma once
#ifndef HUSKYSTATE_H
#define HUSKYSTATE_H

//C Libraries
#include <stdint.h>

#include <iostream>
#include <memory>

//External Libraries
#include <Eigen/Dense>
#include "ros/ros.h"

//Husky Libraries
#include "utils/imu.hpp"
#include "utils/joint_state.hpp"
#include "utils/utils.hpp"
// #include "RosPublisher.h"
// #include "PassiveTimeSync.h"

namespace husky_inekf{

class HuskyState {
    public:
        EIGEN_MAKE_ALIGNED_OPERATOR_NEW
        HuskyState();
<<<<<<< HEAD
=======

        template <typename T>
        void setImu(
            const std::shared_ptr<husky_inekf::ImuMeasurement<T>>& next_imu) {

            const auto imu_data = next_imu;
            
            Eigen::Vector3d euler = Rotation2Euler(this->getRotation());
            // Set orientation rates
            Eigen::Vector3d angularVelocity, eulerRates;
            angularVelocity <<  imu_data.get()->angular_velocity.x, 
                                imu_data.get()->angular_velocity.y, 
                                imu_data.get()->angular_velocity.z;
            eulerRates = AngularVelocity2EulerRates(euler, angularVelocity);
            dq_.block<3,1>(3,0) = eulerRates;

            return;
        }

        void setJointState(
            const std::shared_ptr<husky_inekf::JointStateMeasurement> 
            next_joint_state);
>>>>>>> cdce8d43
        void setBaseRotation(const Eigen::Matrix3d& R);
        void setBasePosition(const Eigen::Vector3d& p);
        void setBaseVelocity(const Eigen::Vector3d& v);
        void clear();

        Eigen::Matrix<double,10,1> q() const;
        Eigen::Matrix<double,10,1> dq() const;
        Eigen::Vector3d getPosition() const;
        Eigen::Quaternion<double> getQuaternion() const;
        Eigen::Matrix3d getRotation() const;
        Eigen::Vector3d getEulerAngles() const;
        Eigen::Vector3d getEulerRates() const;
        Eigen::Matrix<double, 4, 1> getEncoderPositions() const;
        Eigen::Matrix<double, 4, 1> getEncoderVelocities() const;
//         Eigen::Matrix<double,10,1> getMotorPositions() const;
//         Eigen::Matrix<double,10,1> getMotorVelocities() const;
//         Eigen::Matrix<double,4,1> getGRF() const;
        bool getLeftFrontContact() const;
        bool getLeftHindContact() const;
        bool getRightFrontContact() const;
        bool getRightHindContact() const;
        Eigen::Vector3d getAngularVelocity() const;
        Eigen::Vector3d getBodyVelocity() const;
        
        // Extract robot pose:
        double x() const;
        double y() const;
        double z() const;
        double yaw() const;
        double pitch() const;
        double roll() const;
        // Extract robot joint values:
        double rightFrontMotor() const;
        double leftFrontMotor() const;
        double rightHindMotor() const;
        double leftHindMotor() const;

        // Extract robot velocity:
        double dx() const;
        double dy() const;
        double dz() const;
        double dyaw() const;
        double dpitch() const;
        double droll() const;
        // Extract robot joint velocities:
        double drightFrontMotor() const;
        double dleftFrontMotor() const;
        double drightHindMotor() const;
        double dleftHindMotor() const;
        
        void setTime(double time_in){time_stamp_ = time_in;};
        double getTime() const{return time_stamp_;};

        friend std::ostream& operator<<(std::ostream& os, const  HuskyState& obj);  

    private:
        double time_stamp_;
        Eigen::Matrix<double, 10,1> q_;
        Eigen::Matrix<double, 10,1> dq_;
        Eigen::Matrix<double,4,1> GRF_; //!< ground reaction force
};

} // end namespace husky_inekf
#endif<|MERGE_RESOLUTION|>--- conflicted
+++ resolved
@@ -25,8 +25,6 @@
     public:
         EIGEN_MAKE_ALIGNED_OPERATOR_NEW
         HuskyState();
-<<<<<<< HEAD
-=======
 
         template <typename T>
         void setImu(
@@ -49,7 +47,6 @@
         void setJointState(
             const std::shared_ptr<husky_inekf::JointStateMeasurement> 
             next_joint_state);
->>>>>>> cdce8d43
         void setBaseRotation(const Eigen::Matrix3d& R);
         void setBasePosition(const Eigen::Vector3d& p);
         void setBaseVelocity(const Eigen::Vector3d& v);
